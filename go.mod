--- conflicted
+++ resolved
@@ -107,11 +107,7 @@
 	github.com/xrash/smetrics v0.0.0-20201216005158-039620a65673 // indirect
 	go.etcd.io/bbolt v1.3.5 // indirect
 	golang.org/x/mod v0.7.0 // indirect
-<<<<<<< HEAD
-	golang.org/x/net v0.3.0 // indirect
-=======
 	golang.org/x/net v0.4.0 // indirect
->>>>>>> 3915d2b7
 	golang.org/x/term v0.3.0 // indirect
 	golang.org/x/time v0.0.0-20220722155302-e5dcc9cfc0b9 // indirect
 	golang.org/x/tools v0.4.0 // indirect
