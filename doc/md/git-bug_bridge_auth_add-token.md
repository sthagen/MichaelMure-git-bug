--- conflicted
+++ resolved
@@ -13,13 +13,9 @@
 ### Options
 
 ```
-<<<<<<< HEAD
   -t, --target string   The target of the bridge. Valid values are [github,gitlab,jira,launchpad-preview]
-=======
-  -t, --target string   The target of the bridge. Valid values are [github,gitlab,launchpad-preview]
   -l, --login string    The login in the remote bug-tracker
   -u, --user string     The user to add the token to. Default is the current user
->>>>>>> 3caffeef
   -h, --help            help for add-token
 ```
 
