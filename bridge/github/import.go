package github

import (
	"context"
	"fmt"
	"time"

	"github.com/shurcooL/githubv4"

	"github.com/MichaelMure/git-bug/bridge/core"
	"github.com/MichaelMure/git-bug/bridge/core/auth"
	"github.com/MichaelMure/git-bug/bug"
	"github.com/MichaelMure/git-bug/cache"
	"github.com/MichaelMure/git-bug/entity"
	"github.com/MichaelMure/git-bug/util/text"
)

const EMPTY_TITLE_PLACEHOLDER = "<empty string>"

// githubImporter implement the Importer interface
type githubImporter struct {
	conf core.Configuration

	// mediator to access the Github API
	mediator *importMediator

	// send only channel
	out chan<- core.ImportResult
}

func (gi *githubImporter) Init(_ context.Context, _ *cache.RepoCache, conf core.Configuration) error {
	gi.conf = conf
	return nil
}

// ImportAll iterate over all the configured repository issues and ensure the creation of the
// missing issues / timeline items / edits / label events ...
func (gi *githubImporter) ImportAll(ctx context.Context, repo *cache.RepoCache, since time.Time) (<-chan core.ImportResult, error) {
	creds, err := auth.List(repo,
		auth.WithTarget(target),
		auth.WithKind(auth.KindToken),
		auth.WithMeta(auth.MetaKeyLogin, gi.conf[confKeyDefaultLogin]),
	)
	if err != nil {
		return nil, err
	}
	if len(creds) <= 0 {
		return nil, ErrMissingIdentityToken
	}
	client := buildClient(creds[0].(*auth.Token))
	gi.mediator = NewImportMediator(ctx, client, gi.conf[confKeyOwner], gi.conf[confKeyProject], since)
	out := make(chan core.ImportResult)
	gi.out = out

	go func() {
		defer close(gi.out)
		var currBug *cache.BugCache
		var currEvent ImportEvent
		var nextEvent ImportEvent
		var err error
		for {
			// An IssueEvent contains the issue in its most recent state. If an issue
			// has at least one issue edit, then the history of the issue edits is
			// represented by IssueEditEvents. That is, the unedited (original) issue
			// might be saved only in the IssueEditEvent following the IssueEvent.
			// Since we replicate the edit history we need to either use the IssueEvent
			// (if there are no edits) or the IssueEvent together with its first
			// IssueEditEvent (if there are edits).
			// Exactly the same is true for comments and comment edits.
			// As a consequence we need to look at the current event and one look ahead
			// event.
			currEvent = nextEvent
			if currEvent == nil {
				currEvent = gi.getEventHandleMsgs()
			}
			if currEvent == nil {
				break
			}
			nextEvent = gi.getEventHandleMsgs()

			switch event := currEvent.(type) {
			case RateLimitingEvent:
				out <- core.NewImportRateLimiting(event.msg)
			case IssueEvent:
				// first: commit what is being held in currBug
				if err = gi.commit(currBug, out); err != nil {
					out <- core.NewImportError(err, "")
					return
				}
				// second: create new issue
				switch next := nextEvent.(type) {
				case IssueEditEvent:
					// consuming and using next event
					nextEvent = nil
					currBug, err = gi.ensureIssue(ctx, repo, &event.issue, &next.userContentEdit)
				default:
					currBug, err = gi.ensureIssue(ctx, repo, &event.issue, nil)
				}
				if err != nil {
					err := fmt.Errorf("issue creation: %v", err)
					out <- core.NewImportError(err, "")
					return
				}
			case IssueEditEvent:
				err = gi.ensureIssueEdit(ctx, repo, currBug, event.issueId, &event.userContentEdit)
				if err != nil {
					err = fmt.Errorf("issue edit: %v", err)
					out <- core.NewImportError(err, "")
					return
				}
			case TimelineEvent:
				if next, ok := nextEvent.(CommentEditEvent); ok && event.Typename == "IssueComment" {
					// consuming and using next event
					nextEvent = nil
					err = gi.ensureComment(ctx, repo, currBug, &event.timelineItem.IssueComment, &next.userContentEdit)
				} else {
					err = gi.ensureTimelineItem(ctx, repo, currBug, &event.timelineItem)
				}
				if err != nil {
					err = fmt.Errorf("timeline item creation: %v", err)
					out <- core.NewImportError(err, "")
					return
				}
			case CommentEditEvent:
				err = gi.ensureCommentEdit(ctx, repo, currBug, event.commentId, &event.userContentEdit)
				if err != nil {
					err = fmt.Errorf("comment edit: %v", err)
					out <- core.NewImportError(err, "")
					return
				}
			default:
				panic("Unknown event type")
			}
		}
		// commit what is being held in currBug before returning
		if err = gi.commit(currBug, out); err != nil {
			out <- core.NewImportError(err, "")
		}
		if err = gi.mediator.Error(); err != nil {
			gi.out <- core.NewImportError(err, "")
		}
	}()

	return out, nil
}

func (gi *githubImporter) getEventHandleMsgs() ImportEvent {
	for {
		// read event from import mediator
		event := gi.mediator.NextImportEvent()
		// consume (and use) all rate limiting events
		if e, ok := event.(RateLimitingEvent); ok {
			gi.out <- core.NewImportRateLimiting(e.msg)
			continue
		}
		return event
	}
}

func (gi *githubImporter) commit(b *cache.BugCache, out chan<- core.ImportResult) error {
	if b == nil {
		return nil
	}
	if !b.NeedCommit() {
		out <- core.NewImportNothing(b.Id(), "no imported operation")
		return nil
	} else if err := b.Commit(); err != nil {
		// commit bug state
		return fmt.Errorf("bug commit: %v", err)
	}
	return nil
}

func (gi *githubImporter) ensureIssue(ctx context.Context, repo *cache.RepoCache, issue *issue, issueEdit *userContentEdit) (*cache.BugCache, error) {
	author, err := gi.ensurePerson(ctx, repo, issue.Author)
	if err != nil {
		return nil, err
	}

	// resolve bug
	b, err := repo.ResolveBugMatcher(func(excerpt *cache.BugExcerpt) bool {
		return excerpt.CreateMetadata[core.MetaKeyOrigin] == target &&
			excerpt.CreateMetadata[metaKeyGithubId] == parseId(issue.Id)
	})
	if err == nil {
		return b, nil
	}
	if err != bug.ErrBugNotExist {
		return nil, err
	}

	// At Github there exist issues with seemingly empty titles. An example is
	// https://github.com/NixOS/nixpkgs/issues/72730 .
	// The title provided by the GraphQL API actually consists of a space followed by a
	// zero width space (U+200B). This title would cause the NewBugRaw() function to
	// return an error: empty title.
	title := string(issue.Title)
	if title == " \u200b" { // U+200B == zero width space
		title = EMPTY_TITLE_PLACEHOLDER
	}

	var textInput string
	if issueEdit != nil {
		// use the first issue edit: it represents the bug creation itself
		textInput = string(*issueEdit.Diff)
	} else {
		// if there are no issue edits then the issue struct holds the bug creation
		textInput = string(issue.Body)
	}
	cleanText, err := text.Cleanup(textInput)
	if err != nil {
		return nil, err
	}

	// create bug
	b, _, err = repo.NewBugRaw(
		author,
		issue.CreatedAt.Unix(),
		title, // TODO: this is the *current* title, not the original one
		cleanText,
		nil,
		map[string]string{
			core.MetaKeyOrigin: target,
			metaKeyGithubId:    parseId(issue.Id),
			metaKeyGithubUrl:   issue.Url.String(),
		})
	if err != nil {
		return nil, err
	}
	// importing a new bug
	gi.out <- core.NewImportBug(b.Id())

	return b, nil
}

func (gi *githubImporter) ensureIssueEdit(ctx context.Context, repo *cache.RepoCache, bug *cache.BugCache, ghIssueId githubv4.ID, edit *userContentEdit) error {
	return gi.ensureCommentEdit(ctx, repo, bug, ghIssueId, edit)
}

func (gi *githubImporter) ensureTimelineItem(ctx context.Context, repo *cache.RepoCache, b *cache.BugCache, item *timelineItem) error {

	switch item.Typename {
	case "IssueComment":
		err := gi.ensureComment(ctx, repo, b, &item.IssueComment, nil)
		if err != nil {
			return fmt.Errorf("timeline comment creation: %v", err)
		}
		return nil

	case "LabeledEvent":
		id := parseId(item.LabeledEvent.Id)
		_, err := b.ResolveOperationWithMetadata(metaKeyGithubId, id)
		if err == nil {
			return nil
		}

		if err != cache.ErrNoMatchingOp {
			return err
		}
		author, err := gi.ensurePerson(ctx, repo, item.LabeledEvent.Actor)
		if err != nil {
			return err
		}
		op, err := b.ForceChangeLabelsRaw(
			author,
			item.LabeledEvent.CreatedAt.Unix(),
			[]string{
				string(item.LabeledEvent.Label.Name),
			},
			nil,
			map[string]string{metaKeyGithubId: id},
		)
		if err != nil {
			return err
		}

		gi.out <- core.NewImportLabelChange(op.Id())
		return nil

	case "UnlabeledEvent":
		id := parseId(item.UnlabeledEvent.Id)
		_, err := b.ResolveOperationWithMetadata(metaKeyGithubId, id)
		if err == nil {
			return nil
		}
		if err != cache.ErrNoMatchingOp {
			return err
		}
		author, err := gi.ensurePerson(ctx, repo, item.UnlabeledEvent.Actor)
		if err != nil {
			return err
		}

		op, err := b.ForceChangeLabelsRaw(
			author,
			item.UnlabeledEvent.CreatedAt.Unix(),
			nil,
			[]string{
				string(item.UnlabeledEvent.Label.Name),
			},
			map[string]string{metaKeyGithubId: id},
		)
		if err != nil {
			return err
		}

		gi.out <- core.NewImportLabelChange(op.Id())
		return nil

	case "ClosedEvent":
		id := parseId(item.ClosedEvent.Id)
		_, err := b.ResolveOperationWithMetadata(metaKeyGithubId, id)
		if err != cache.ErrNoMatchingOp {
			return err
		}
		if err == nil {
			return nil
		}
		author, err := gi.ensurePerson(ctx, repo, item.ClosedEvent.Actor)
		if err != nil {
			return err
		}
		op, err := b.CloseRaw(
			author,
			item.ClosedEvent.CreatedAt.Unix(),
			map[string]string{metaKeyGithubId: id},
		)

		if err != nil {
			return err
		}

		gi.out <- core.NewImportStatusChange(op.Id())
		return nil

	case "ReopenedEvent":
		id := parseId(item.ReopenedEvent.Id)
		_, err := b.ResolveOperationWithMetadata(metaKeyGithubId, id)
		if err != cache.ErrNoMatchingOp {
			return err
		}
		if err == nil {
			return nil
		}
		author, err := gi.ensurePerson(ctx, repo, item.ReopenedEvent.Actor)
		if err != nil {
			return err
		}
		op, err := b.OpenRaw(
			author,
			item.ReopenedEvent.CreatedAt.Unix(),
			map[string]string{metaKeyGithubId: id},
		)

		if err != nil {
			return err
		}

		gi.out <- core.NewImportStatusChange(op.Id())
		return nil

	case "RenamedTitleEvent":
		id := parseId(item.RenamedTitleEvent.Id)
		_, err := b.ResolveOperationWithMetadata(metaKeyGithubId, id)
		if err != cache.ErrNoMatchingOp {
			return err
		}
		if err == nil {
			return nil
		}
		author, err := gi.ensurePerson(ctx, repo, item.RenamedTitleEvent.Actor)
		if err != nil {
			return err
		}

		// At Github there exist issues with seemingly empty titles. An example is
		// https://github.com/NixOS/nixpkgs/issues/72730 .
		// The title provided by the GraphQL API actually consists of a space followed
		// by a zero width space (U+200B). This title would cause the NewBugRaw()
		// function to return an error: empty title.
		title := string(item.RenamedTitleEvent.CurrentTitle)
		if title == " \u200b" { // U+200B == zero width space
			title = EMPTY_TITLE_PLACEHOLDER
		}

		op, err := b.SetTitleRaw(
			author,
			item.RenamedTitleEvent.CreatedAt.Unix(),
			title,
			map[string]string{metaKeyGithubId: id},
		)
		if err != nil {
			return err
		}

		gi.out <- core.NewImportTitleEdition(op.Id())
		return nil
	}

	return nil
}

func (gi *githubImporter) ensureCommentEdit(ctx context.Context, repo *cache.RepoCache, b *cache.BugCache, ghTargetId githubv4.ID, edit *userContentEdit) error {
	// find comment
	target, err := b.ResolveOperationWithMetadata(metaKeyGithubId, parseId(ghTargetId))
	if err != nil {
		return err
	}
	_, err = b.ResolveOperationWithMetadata(metaKeyGithubId, parseId(edit.Id))
	if err == nil {
		return nil
	}
	if err != cache.ErrNoMatchingOp {
		// real error
		return err
	}

	editor, err := gi.ensurePerson(ctx, repo, edit.Editor)
	if err != nil {
		return err
	}

	if edit.DeletedAt != nil {
		// comment deletion, not supported yet
		return nil
	}

	cleanText, err := text.Cleanup(string(*edit.Diff))
	if err != nil {
		return err
	}

	// comment edition
	op, err := b.EditCommentRaw(
		editor,
		edit.CreatedAt.Unix(),
		target,
		cleanText,
		map[string]string{
			metaKeyGithubId: parseId(edit.Id),
		},
	)

	if err != nil {
		return err
	}

	gi.out <- core.NewImportCommentEdition(op.Id())
	return nil
}

func (gi *githubImporter) ensureComment(ctx context.Context, repo *cache.RepoCache, b *cache.BugCache, comment *issueComment, firstEdit *userContentEdit) error {
	author, err := gi.ensurePerson(ctx, repo, comment.Author)
	if err != nil {
		return err
	}

	_, err = b.ResolveOperationWithMetadata(metaKeyGithubId, parseId(comment.Id))
	if err == nil {
		return nil
	}
	if err != cache.ErrNoMatchingOp {
		// real error
		return err
	}

	var textInput string
	if firstEdit != nil {
		// use the first comment edit: it represents the comment creation itself
		textInput = string(*firstEdit.Diff)
	} else {
		// if there are not comment edits, then the comment struct holds the comment creation
		textInput = string(comment.Body)
	}
	cleanText, err := text.Cleanup(textInput)
	if err != nil {
		return err
	}

	// add comment operation
	op, err := b.AddCommentRaw(
		author,
		comment.CreatedAt.Unix(),
		cleanText,
		nil,
		map[string]string{
			metaKeyGithubId:  parseId(comment.Id),
			metaKeyGithubUrl: comment.Url.String(),
		},
	)
	if err != nil {
		return err
	}

	gi.out <- core.NewImportComment(op.Id())
	return nil
}

// ensurePerson create a bug.Person from the Github data
func (gi *githubImporter) ensurePerson(ctx context.Context, repo *cache.RepoCache, actor *actor) (*cache.IdentityCache, error) {
	// When a user has been deleted, Github return a null actor, while displaying a profile named "ghost"
	// in it's UI. So we need a special case to get it.
	if actor == nil {
		return gi.getGhost(ctx, repo)
	}

	// Look first in the cache
	i, err := repo.ResolveIdentityImmutableMetadata(metaKeyGithubLogin, string(actor.Login))
	if err == nil {
		return i, nil
	}
	if entity.IsErrMultipleMatch(err) {
		return nil, err
	}

	// importing a new identity
	var name string
	var email string

	switch actor.Typename {
	case "User":
		if actor.User.Name != nil {
			name = string(*(actor.User.Name))
		}
		email = string(actor.User.Email)
	case "Organization":
		if actor.Organization.Name != nil {
			name = string(*(actor.Organization.Name))
		}
		if actor.Organization.Email != nil {
			email = string(*(actor.Organization.Email))
		}
	case "Bot":
	}

	// Name is not necessarily set, fallback to login as a name is required in the identity
	if name == "" {
		name = string(actor.Login)
	}

	i, err = repo.NewIdentityRaw(
		name,
		email,
		string(actor.Login),
		string(actor.AvatarUrl),
		nil,
		map[string]string{
			metaKeyGithubLogin: string(actor.Login),
		},
	)

	if err != nil {
		return nil, err
	}

	gi.out <- core.NewImportIdentity(i.Id())
	return i, nil
}

func (gi *githubImporter) getGhost(ctx context.Context, repo *cache.RepoCache) (*cache.IdentityCache, error) {
	loginName := "ghost"
	// Look first in the cache
	i, err := repo.ResolveIdentityImmutableMetadata(metaKeyGithubLogin, loginName)
	if err == nil {
		return i, nil
	}
	if entity.IsErrMultipleMatch(err) {
		return nil, err
	}
	user, err := gi.mediator.User(ctx, loginName)
	userName := ""
	if user.Name != nil {
		userName = string(*user.Name)
	}
	return repo.NewIdentityRaw(
		userName,
		"",
<<<<<<< HEAD
		string(user.Login),
		string(user.AvatarUrl),
=======
		string(q.User.Login),
		string(q.User.AvatarUrl),
		nil,
>>>>>>> bc5f618e
		map[string]string{
			metaKeyGithubLogin: string(user.Login),
		},
	)
}

// parseId converts the unusable githubv4.ID (an interface{}) into a string
func parseId(id githubv4.ID) string {
	return fmt.Sprintf("%v", id)
}<|MERGE_RESOLUTION|>--- conflicted
+++ resolved
@@ -575,14 +575,9 @@
 	return repo.NewIdentityRaw(
 		userName,
 		"",
-<<<<<<< HEAD
 		string(user.Login),
 		string(user.AvatarUrl),
-=======
-		string(q.User.Login),
-		string(q.User.AvatarUrl),
 		nil,
->>>>>>> bc5f618e
 		map[string]string{
 			metaKeyGithubLogin: string(user.Login),
 		},
